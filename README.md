--- conflicted
+++ resolved
@@ -1,8 +1,3 @@
-<<<<<<< HEAD
-# Urban-Cleanse
-
-UrbanCleanse is a MERN-based smart waste management app that lets users report waste issues and track pickups. Built with Express.js and TypeScript, it uses location data and analytics to optimize collection routes and promote cleaner cities.
-=======
 # 🌿 Urban-Cleanse
 
 **Smart Waste Management System for Urban Communities**
@@ -340,4 +335,5 @@
 ---
 
 **Built with ❤️ for sustainable urban waste management**
->>>>>>> 70759690
+
+UrbanCleanse is a MERN-based smart waste management app that lets users report waste issues and track pickups. Built with Express.js and TypeScript, it uses location data and analytics to optimize collection routes and promote cleaner cities.